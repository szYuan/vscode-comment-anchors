--- conflicted
+++ resolved
@@ -6,11 +6,8 @@
  * @param tagMap The tagMap reference
  */
 export default function registerDefaults(tagMap: Map<string, TagEntry>): void {
-<<<<<<< HEAD
+
   function register(entry: TagEntry): void {
-=======
-  function register(entry: TagEntry) {
->>>>>>> d852abfe
     tagMap.set(entry.tag.toUpperCase(), entry);
   }
 
